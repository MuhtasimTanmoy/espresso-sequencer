--- conflicted
+++ resolved
@@ -5,13 +5,7 @@
 import { BN254 } from "bn254/BN254.sol";
 import { IPlonkVerifier } from "./interfaces/IPlonkVerifier.sol";
 import { PlonkVerifier } from "./libraries/PlonkVerifier.sol";
-<<<<<<< HEAD
 import { LightClientStateUpdateVK as VkLib } from "./libraries/LightClientStateUpdateVK.sol";
-=======
-
-// TODO: replace these, for now WIP and test only
-import { VkTest } from "../test/mocks/Transfer1In2Out24DepthVk.sol";
->>>>>>> 1c59f655
 
 /// @notice A light client for HotShot consensus. Keeping track of its finalized states in safe,
 /// authenticated ways.
@@ -75,8 +69,10 @@
         // Whereas blockCommRoot can be zero, if we use special value zero to denote empty tree.
         // feeLedgerComm can be zero, if we optionally support fee ledger yet.
         if (
-            genesis.viewNum != 0 || genesis.blockHeight != 0 || genesis.stakeTableBlsKeyComm == 0
-                || genesis.stakeTableSchnorrKeyComm == 0 || genesis.stakeTableAmountComm == 0
+            genesis.viewNum != 0 || genesis.blockHeight != 0
+                || BN254.ScalarField.unwrap(genesis.stakeTableBlsKeyComm) == 0
+                || BN254.ScalarField.unwrap(genesis.stakeTableSchnorrKeyComm) == 0
+                || BN254.ScalarField.unwrap(genesis.stakeTableAmountComm) == 0
                 || genesis.threshold == 0 || numBlockPerEpoch == 0
         ) {
             revert InvalidArgs();
