--- conflicted
+++ resolved
@@ -34,12 +34,8 @@
 tracing = "0.1"
 
 [dev-dependencies]
-<<<<<<< HEAD
 derivative = "2.2"
-hotshot = { git = "https://github.com/EspressoSystems/hotshot", branch = "run_view_refactor", features = [
-=======
 hotshot = { git = "https://github.com/EspressoSystems/hotshot", features = [
->>>>>>> cfbacf68
     "async-std-executor",
     "channel-async-std",
 ] }
