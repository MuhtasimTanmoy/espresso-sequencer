use async_compatibility_layer::logging::{setup_backtrace, setup_logging};
use clap::Parser;
use futures::future::{join_all, FutureExt};
use hotshot_types::traits::metrics::NoMetrics;
use sequencer::{
    api::{self, SequencerNode},
    hotshot_commitment::run_hotshot_commitment_task,
    init_node, Block, NetworkParams, Options,
};

#[async_std::main]
async fn main() {
    setup_logging();
    setup_backtrace();

    tracing::info!("sequencer starting up");
    let opt = Options::parse();
    let modules = opt.modules();
    tracing::info!("modules: {:?}", modules);

    // Create genesis block.
    let genesis = Block::genesis();

    let mut tasks = vec![];
    let network_params = NetworkParams {
        da_server_url: opt.da_server_url,
        consensus_server_url: opt.consensus_server_url,
        orchestrator_url: opt.orchestrator_url,
    };

    // Inititialize HotShot. If the user requested the HTTP module, we must initialize the handle in
    // a special way, in order to populate the API with consensus metrics. Otherwise, we initialize
    // the handle directly, with no metrics.
    let (mut handle, query_api_port) = match modules.http {
        Some(opt) => {
            // Add optional API modules as requested.
            let mut opt = api::Options::from(opt);
            if let Some(query) = modules.query {
                opt = opt.query(query);
            }
            if let Some(submit) = modules.submit {
                opt = opt.submit(submit);
            }

            // Save the port if we are running a query API. This can be used later when starting the
            // commitment task; otherwise the user must give us the URL of an external query API.
            let query_api_port = if opt.query.is_some() {
                Some(opt.http.port)
            } else {
                None
            };
            let init_handle =
<<<<<<< HEAD
                Box::new(move |metrics| init_node(network_params, genesis, metrics).boxed());
            let SequencerNode { handle, .. } = serve(options, init_handle)
=======
                Box::new(move |metrics| init_node(cdn_addr, genesis, metrics).boxed());
            let SequencerNode { handle, .. } = opt
                .serve(init_handle)
>>>>>>> aa6bd889
                .await
                .expect("Failed to initialize API");
            (handle, query_api_port)
        }
        None => (
            init_node(network_params, genesis, Box::new(NoMetrics))
                .await
                .0,
            None,
        ),
    };
    // Register a task to run consensus.
    tasks.push(
        async move {
            // Start doing consensus.
            handle.start().await;

            // Wait for events just to keep the process from exiting before consensus exits.
            loop {
                let event = handle.next_event().await;
                tracing::debug!(?event);
            }
        }
        .boxed(),
    );

    // Register a task to run the HotShot commitment module, if requested.
    if let Some(mut options) = modules.commitment_task {
        // If no query service is specified, use the one of this node.
        if options.query_service_url.is_none() {
            options.query_service_url = Some(
                format!(
                    "http://localhost:{}",
                    query_api_port
                        .expect("Query API port is required when running commitment task")
                )
                .parse()
                .unwrap(),
            );
        }
        tasks.push(
            async move {
                tracing::info!("Starting HotShot commitment task");
                run_hotshot_commitment_task(&options).await
            }
            .boxed(),
        )
    }

    // Run all tasks in parallel.
    join_all(tasks).await;
}<|MERGE_RESOLUTION|>--- conflicted
+++ resolved
@@ -50,14 +50,9 @@
                 None
             };
             let init_handle =
-<<<<<<< HEAD
                 Box::new(move |metrics| init_node(network_params, genesis, metrics).boxed());
-            let SequencerNode { handle, .. } = serve(options, init_handle)
-=======
-                Box::new(move |metrics| init_node(cdn_addr, genesis, metrics).boxed());
             let SequencerNode { handle, .. } = opt
                 .serve(init_handle)
->>>>>>> aa6bd889
                 .await
                 .expect("Failed to initialize API");
             (handle, query_api_port)
