use super::{
    endpoints::TimeWindowQueryData,
    fs,
    options::{Options, Query},
    sql,
};
use crate::{network, persistence, Node, SeqTypes};
use async_trait::async_trait;
use hotshot::types::SystemContextHandle;
use hotshot_query_service::{
    availability::{AvailabilityDataSource, BlockId},
    data_source::{UpdateDataSource, VersionedDataSource},
    fetching::provider::{AnyProvider, QueryServiceProvider},
    status::StatusDataSource,
    QueryResult,
};
<<<<<<< HEAD
use hotshot_state_prover::state::{LightClientState, StateSignature, StateSignatureRequestBody};
=======
use tide_disco::Url;
>>>>>>> dc150012

pub trait DataSourceOptions: persistence::PersistenceOptions {
    type DataSource: SequencerDataSource<Options = Self>;

    fn enable_query_module(&self, opt: Options, query: Query) -> Options;
}

impl DataSourceOptions for persistence::sql::Options {
    type DataSource = sql::DataSource;

    fn enable_query_module(&self, opt: Options, query: Query) -> Options {
        opt.query_sql(query, self.clone())
    }
}

impl DataSourceOptions for persistence::fs::Options {
    type DataSource = fs::DataSource;

    fn enable_query_module(&self, opt: Options, query: Query) -> Options {
        opt.query_fs(query, self.clone())
    }
}

/// A data source with sequencer-specific functionality.
///
/// This trait extends the generic [`AvailabilityDataSource`] with some additional data needed to
/// provided sequencer-specific endpoints.
#[async_trait]
pub trait SequencerDataSource:
    AvailabilityDataSource<SeqTypes>
    + StatusDataSource
    + UpdateDataSource<SeqTypes>
    + VersionedDataSource
    + Sized
{
    type Options: DataSourceOptions<DataSource = Self>;

    /// Instantiate a data source from command line options.
    async fn create(opt: Self::Options, provider: Provider, reset: bool) -> anyhow::Result<Self>;

    /// Update sequencer-specific indices when a new block is added.
    ///
    /// `from_block` should be the height of the chain the last time `refresh_indices` was called.
    /// Any blocks in the data sources with number `from_block` or greater will be incorporated into
    /// sequencer-specific data structures.
    async fn refresh_indices(&mut self, from_block: usize) -> anyhow::Result<()>;

    /// Retrieve a list of blocks whose timestamps fall within the window [start, end).
    async fn window(&self, start: u64, end: u64) -> QueryResult<TimeWindowQueryData>;

    /// Retrieve a list of blocks starting from `from` with timestamps less than `end`.
    async fn window_from<ID>(&self, from: ID, end: u64) -> QueryResult<TimeWindowQueryData>
    where
        ID: Into<BlockId<SeqTypes>> + Send + Sync;
}

/// Provider for fetching missing data for the query service.
pub type Provider = AnyProvider<SeqTypes>;

/// Create a provider for fetching missing data from a list of peer query services.
pub fn provider(peers: impl IntoIterator<Item = Url>) -> Provider {
    let mut provider = Provider::default();
    for peer in peers {
        tracing::info!("will fetch missing data from {peer}");
        provider = provider.with_provider(QueryServiceProvider::new(peer));
    }
    provider
}

pub(crate) trait SubmitDataSource<N: network::Type> {
    fn consensus(&self) -> &SystemContextHandle<SeqTypes, Node<N>>;
}

#[async_trait]
pub(crate) trait StateSignatureDataSource<N: network::Type> {
    async fn get_state_signature(&self, height: u64) -> Option<StateSignatureRequestBody>;

    async fn sign_new_state(&self, state: &LightClientState) -> StateSignature;
}

#[cfg(test)]
pub(crate) mod testing {
    use super::super::Options;
    use super::*;

    #[async_trait]
    pub(crate) trait TestableSequencerDataSource: SequencerDataSource {
        type Storage;

        async fn create_storage() -> Self::Storage;
        fn options(storage: &Self::Storage, opt: Options) -> Options;
    }
}<|MERGE_RESOLUTION|>--- conflicted
+++ resolved
@@ -14,11 +14,8 @@
     status::StatusDataSource,
     QueryResult,
 };
-<<<<<<< HEAD
 use hotshot_state_prover::state::{LightClientState, StateSignature, StateSignatureRequestBody};
-=======
 use tide_disco::Url;
->>>>>>> dc150012
 
 pub trait DataSourceOptions: persistence::PersistenceOptions {
     type DataSource: SequencerDataSource<Options = Self>;
