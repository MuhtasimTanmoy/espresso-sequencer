[package]
name = "sequencer"
version = "0.1.0"
edition = "2021"
# See more keys and their definitions at https://doc.rust-lang.org/cargo/reference/manifest.html

[features]
testing = []

[dev-dependencies]
portpicker = "0.1.1"
<<<<<<< HEAD
rand = "0.8.5"
surf-disco = { git = "https://github.com/EspressoSystems/surf-disco", tag = "v0.4.0" }
=======
>>>>>>> dd79e880
tempfile = "3.4.0"

[dependencies]
ark-bls12-381 = "0.3.0"
ark-serialize = { version = "0.3.0", features = ["derive"] }
async-compatibility-layer = { git = "https://github.com/EspressoSystems/async-compatibility-layer", tag = "1.0.1" }
async-std = "1.12.0"
async-trait = "0.1.61"
bincode = "1.3.3"
clap = { version = "4.1", features = ["derive", "env"] }
cld = "0.5"
commit = { git = "https://github.com/EspressoSystems/commit", tag = "0.2.2" }
<<<<<<< HEAD
derivative = "2.2"
derive_more = "0.99.17"
either = "1.8.1"
futures = "0.3"

hotshot = { git = "https://github.com/EspressoSystems/hotshot", features = ["async-std-executor", "channel-async-std"], tag = "0.4.12" }
hotshot-centralized-server = { git = "https://github.com/EspressoSystems/hotshot", features = ["async-std-executor", "channel-async-std"], tag = "0.4.12" }
hotshot-testing = { git = "https://github.com/EspressoSystems/hotshot", features = ["async-std-executor", "channel-async-std"], tag = "0.4.12" }
hotshot-types = { git = "https://github.com/EspressoSystems/hotshot", features = ["async-std-executor", "channel-async-std"], tag = "0.4.12" }

hotshot-query-service = { git = "ssh://git@github.com/EspressoSystems/hotshot-query-service.git", tag = "0.0.4" }

jf-primitives = { features = ["std"], git = "https://github.com/EspressoSystems/jellyfish.git", tag = "0.1.2-patch.1" }
=======
contract-bindings = { path = "../contract-bindings" }
derive_more = "0.99.17"
ethers = "1.0"
futures = "0.3"
hotshot = { git = "https://github.com/EspressoSystems/hotshot", features = [
    "async-std-executor",
    "channel-async-std",
], rev = "a154ee55a97ec9522fc043e9b7f6e47557f7956a" }
hotshot-centralized-server = { git = "https://github.com/EspressoSystems/hotshot", features = [
    "async-std-executor",
    "channel-async-std",
], rev = "a154ee55a97ec9522fc043e9b7f6e47557f7956a" }
hotshot-query-service = { git = "ssh://git@github.com/EspressoSystems/hotshot-query-service.git", tag = "0.0.2" }
hotshot-types = { git = "https://github.com/EspressoSystems/hotshot", features = [
    "async-std-executor",
    "channel-async-std",
], rev = "a154ee55a97ec9522fc043e9b7f6e47557f7956a" }
jf-primitives = { features = [
    "std",
], git = "https://github.com/EspressoSystems/jellyfish.git", tag = "0.1.2-patch.1" }
>>>>>>> dd79e880
nll = { git = "https://github.com/EspressoSystems/nll" }
rand = "0.8.5"
sequencer-utils = { path = "../utils" }
serde = { version = "1.0.152", features = ["derive"] }
snafu = "0.7.4"
surf-disco = { git = "https://github.com/EspressoSystems/surf-disco", tag = "v0.4.0" }
tide-disco = { git = "https://github.com/EspressoSystems/tide-disco", tag = "v0.4.0" }
toml = "0.5"
tracing = "0.1"
url = "2.3"<|MERGE_RESOLUTION|>--- conflicted
+++ resolved
@@ -9,11 +9,7 @@
 
 [dev-dependencies]
 portpicker = "0.1.1"
-<<<<<<< HEAD
 rand = "0.8.5"
-surf-disco = { git = "https://github.com/EspressoSystems/surf-disco", tag = "v0.4.0" }
-=======
->>>>>>> dd79e880
 tempfile = "3.4.0"
 
 [dependencies]
@@ -26,10 +22,11 @@
 clap = { version = "4.1", features = ["derive", "env"] }
 cld = "0.5"
 commit = { git = "https://github.com/EspressoSystems/commit", tag = "0.2.2" }
-<<<<<<< HEAD
+contract-bindings = { path = "../contract-bindings" }
 derivative = "2.2"
 derive_more = "0.99.17"
 either = "1.8.1"
+ethers = "1.0"
 futures = "0.3"
 
 hotshot = { git = "https://github.com/EspressoSystems/hotshot", features = ["async-std-executor", "channel-async-std"], tag = "0.4.12" }
@@ -40,28 +37,6 @@
 hotshot-query-service = { git = "ssh://git@github.com/EspressoSystems/hotshot-query-service.git", tag = "0.0.4" }
 
 jf-primitives = { features = ["std"], git = "https://github.com/EspressoSystems/jellyfish.git", tag = "0.1.2-patch.1" }
-=======
-contract-bindings = { path = "../contract-bindings" }
-derive_more = "0.99.17"
-ethers = "1.0"
-futures = "0.3"
-hotshot = { git = "https://github.com/EspressoSystems/hotshot", features = [
-    "async-std-executor",
-    "channel-async-std",
-], rev = "a154ee55a97ec9522fc043e9b7f6e47557f7956a" }
-hotshot-centralized-server = { git = "https://github.com/EspressoSystems/hotshot", features = [
-    "async-std-executor",
-    "channel-async-std",
-], rev = "a154ee55a97ec9522fc043e9b7f6e47557f7956a" }
-hotshot-query-service = { git = "ssh://git@github.com/EspressoSystems/hotshot-query-service.git", tag = "0.0.2" }
-hotshot-types = { git = "https://github.com/EspressoSystems/hotshot", features = [
-    "async-std-executor",
-    "channel-async-std",
-], rev = "a154ee55a97ec9522fc043e9b7f6e47557f7956a" }
-jf-primitives = { features = [
-    "std",
-], git = "https://github.com/EspressoSystems/jellyfish.git", tag = "0.1.2-patch.1" }
->>>>>>> dd79e880
 nll = { git = "https://github.com/EspressoSystems/nll" }
 rand = "0.8.5"
 sequencer-utils = { path = "../utils" }
